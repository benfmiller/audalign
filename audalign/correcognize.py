--- conflicted
+++ resolved
@@ -1,867 +1,864 @@
-import audalign.fingerprint as fingerprint
-from audalign.filehandler import read, find_files, get_shifted_file
-import audalign
-from pydub.exceptions import CouldntDecodeError
-import numpy as np
-import tqdm
-import time
-import os
-import scipy.signal as signal
-import matplotlib.pyplot as plt
-import multiprocessing
-from functools import partial
-
-# For locality window overlaps
-SCALING_16_BIT = 65536
-OVERLAP_RATIO = 0.5
-DEFAULT_LOCALITY_FILTER_PROP = 0.6
-
-
-def correcognize(
-    target_file_path: str,
-    against_file_path: str,
-    start_end_target: tuple = None,
-    start_end_against: tuple = None,
-    filter_matches: float = None,
-    match_len_filter: int = None,
-    locality: float = None,
-    locality_filter_prop: float = None,
-    sample_rate: int = fingerprint.DEFAULT_FS,
-    max_lags: float = None,
-    plot: bool = False,
-    technique: str = "correlation",
-    **kwargs,
-):
-    """Called from audalign correcognize
-
-    Args:
-        target_file_path (str): [description]
-        against_file_path (str): [description]
-        start_end_target (tuple, optional): [description]. Defaults to None.
-        start_end_against (tuple, optional): [description]. Defaults to None.
-        filter_matches (float, optional): [description]. Defaults to 0.
-        match_len_filter (int, optional): [description]. Defaults to 30.
-        sample_rate (int, optional): [description]. Defaults to fingerprint.DEFAULT_FS.
-        max_lags (int, optional): defaults to None
-        plot (bool, optional): [description]. Defaults to False.
-
-    Returns:
-        [type]: [description]
-    """
-    assert (
-        sample_rate < 200000
-    )  # I accidentally used 441000 once... not good, big crash
-    if technique not in ["correlation", "correlation_spectrogram"]:
-        raise ValueError(
-            "technique must be either 'correlation' or 'correlation_spectrogram"
-        )
-
-    if max_lags is not None:
-        max_lags = int(calc_spec_windows(max_lags, sample_rate, technique))
-    if filter_matches is None:
-        filter_matches = 0.5
-    if locality is not None:
-        locality = int(calc_spec_windows(locality, sample_rate, technique))
-    if locality_filter_prop is None:
-        locality_filter_prop = DEFAULT_LOCALITY_FILTER_PROP
-    elif locality_filter_prop > 1.0:
-        locality_filter_prop = 1.0
-    elif locality_filter_prop < 0:
-        locality_filter_prop = 0.0
-
-    print(
-        f"Comparing {os.path.basename(target_file_path)} against {os.path.basename(against_file_path)}... "
-    )
-    t = time.time()
-
-    target_array = read(
-        target_file_path, start_end=start_end_target, sample_rate=sample_rate
-    )[0]
-    against_array = read(
-        against_file_path, start_end=start_end_against, sample_rate=sample_rate
-    )[0]
-
-    sos = signal.butter(
-        10, fingerprint.threshold, "highpass", fs=sample_rate, output="sos"
-    )
-    # sos = signal.butter(10, 0.125, "hp", fs=sample_rate, output="sos")
-    target_array = signal.sosfilt(sos, target_array)
-    against_array = signal.sosfilt(sos, against_array)
-    if technique == "correlation_spectrogram":
-        target_array = fingerprint.fingerprint(
-            target_array, fs=sample_rate, retspec=True
-        ).T
-        target_array = np.clip(target_array, 0, 500)  # never louder than 500
-        against_array = fingerprint.fingerprint(
-            against_array, fs=sample_rate, retspec=True
-        ).T
-        against_array = np.clip(against_array, 0, 500)  # never louder than 500
-
-    print("Calculating correlation... ", end="")
-    indexes = (
-        find_index_arr(against_array, target_array, locality, max_lags)
-        if locality is not None
-        else []
-    )
-    correlation = calc_corrs(
-        against_array,
-        target_array,
-        locality=locality,
-        technique=technique,
-        indexes=indexes,
-    )
-
-    if locality is None:
-        correlation = list(correlation)[0]
-    results_list_tuple, scaling_factor = find_maxes(
-        correlation=correlation,
-        filter_matches=filter_matches,
-        match_len_filter=match_len_filter,
-        max_lags=max_lags,
-        locality_filter_prop=locality_filter_prop,
-        locality=locality,
-        technique=technique,
-        indexes_len=len(indexes),
-        **kwargs,
-    )
-
-    if plot and locality is None:
-        plot_cor(
-            array_a=target_array,
-            array_b=against_array,
-            corr_array=correlation,
-            sample_rate=sample_rate,
-            arr_a_title=target_file_path,
-            arr_b_title=against_file_path,
-            scaling_factor=scaling_factor,
-            peaks=results_list_tuple,
-            technique=technique,
-        )
-    elif plot:
-        print("\nCorrelation Plot not compatible with locality")
-        plot_cor(
-            array_a=target_array,
-            array_b=against_array,
-            corr_array=None,
-            sample_rate=sample_rate,
-            arr_a_title=target_file_path,
-            arr_b_title=against_file_path,
-            scaling_factor=scaling_factor,
-            peaks=results_list_tuple,
-        )
-
-    file_match = process_results(
-        results_list=results_list_tuple,
-        file_name=os.path.basename(against_file_path),
-        scaling_factor=scaling_factor,
-        sample_rate=sample_rate,
-        locality=locality,
-        technique=technique,
-    )
-
-    t = time.time() - t
-
-    result = {}
-    if file_match:
-        result["match_time"] = t
-        result["match_info"] = file_match
-        return result
-
-    return None
-
-
-def correcognize_directory(
-    target_file_path: str,
-    against_directory: str,
-    start_end: tuple = None,
-    filter_matches: float = None,
-    sample_rate: int = fingerprint.DEFAULT_FS,
-    match_len_filter: int = None,
-    locality: float = None,
-    locality_filter_prop: float = None,
-    plot: bool = False,
-    max_lags: float = None,
-    _file_audsegs: dict = None,
-    technique: str = "correlation",
-    use_multiprocessing: bool = True,
-    num_processes: int = None,
-    **kwargs,
-):
-    """Called from audalign correcognize_directory"""
-    assert (
-        sample_rate < 200000
-    )  # I accidentally used 441000 once... not good, big crash
-    if technique not in ["correlation", "correlation_spectrogram"]:
-        raise ValueError(
-            "technique must be either 'correlation' or 'correlation_spectrogram"
-        )
-
-    t = time.time()
-
-    if max_lags is not None:
-        max_lags = int(calc_spec_windows(max_lags, sample_rate, technique))
-    if locality is not None:
-        locality = int(calc_spec_windows(locality, sample_rate, technique))
-    if locality_filter_prop is None:
-        locality_filter_prop = DEFAULT_LOCALITY_FILTER_PROP
-    elif locality_filter_prop > 1.0:
-        locality_filter_prop = 1.0
-    elif locality_filter_prop < 0:
-        locality_filter_prop = 0.0
-    if _file_audsegs is not None and filter_matches is None:
-        filter_matches = 0.0
-    elif filter_matches is None:
-        filter_matches = 0.5
-
-    sos = signal.butter(
-        10, fingerprint.threshold, "highpass", fs=sample_rate, output="sos"
-    )
-
-    if multiprocessing is False:
-        if _file_audsegs is not None:
-            target_array = _file_audsegs[target_file_path]
-            # target_array = get_shifted_file( # might want for multiprocessing in the future
-            #     target_file_path, _file_audsegs[target_file_path], sample_rate=sample_rate
-            # )
-        else:
-            target_array = read(
-                target_file_path, start_end=start_end, sample_rate=sample_rate
-            )[0]
-        target_array = signal.sosfilt(sos, target_array)
-        if technique == "correlation_spectrogram":
-            target_array = fingerprint.fingerprint(
-                target_array, fs=sample_rate, retspec=True
-            ).T
-            target_array = np.clip(target_array, 0, 500)  # never louder than 500
-
-    if type(against_directory) == str:
-        against_files = find_files(against_directory)
-    else:
-        against_files = zip(against_directory, ["_"] * len(against_directory))
-    file_match = {}
-    for against_file_path, _ in against_files:
-
-<<<<<<< HEAD
-        single_file_match = _correcognize_dir(
-            target_array=target_array,
-            against_file_path=against_file_path,
-        )
-        if single_file_match:
-            file_match = {**file_match, **single_file_match}
-=======
-        if os.path.basename(file_path) == os.path.basename(target_file_path):
-            continue
-        try:
-            print(
-                f"Comparing {os.path.basename(target_file_path)} against {os.path.basename(file_path)}... "
-            )
-            if _file_audsegs is not None:
-                against_array = _file_audsegs[file_path]
-                # against_array = get_shifted_file( # might want for multiprocessing in the future
-                #     file_path, _file_audsegs[file_path], sample_rate=sample_rate
-                # )
-            else:
-                against_array = read(file_path, sample_rate=sample_rate)[0]
-            against_array = signal.sosfilt(sos, against_array)
-            if technique == "correlation_spectrogram":
-                against_array = fingerprint.fingerprint(
-                    against_array, fs=sample_rate, retspec=True
-                ).T
-                against_array = np.clip(against_array, 0, 500)  # never louder than 500
-
-            print("Calculating correlation... ", end="")
-            indexes = (
-                find_index_arr(against_array, target_array, locality, max_lags)
-                if locality is not None
-                else []
-            )
-            correlation = calc_corrs(
-                against_array,
-                target_array,
-                locality=locality,
-                technique=technique,
-                indexes=indexes,
-            )
-
-            if locality is None:
-                correlation = list(correlation)[0]
-            results_list_tuple, scaling_factor = find_maxes(
-                correlation=correlation,
-                filter_matches=filter_matches,
-                match_len_filter=match_len_filter,
-                max_lags=max_lags,
-                locality_filter_prop=locality_filter_prop,
-                locality=locality,
-                technique=technique,
-                indexes_len=len(indexes),
-                **kwargs,
-            )
-
-            if plot and locality is None:
-                plot_cor(
-                    array_a=target_array,
-                    array_b=against_array,
-                    corr_array=correlation,
-                    sample_rate=sample_rate,
-                    arr_a_title=target_file_path,
-                    arr_b_title=file_path,
-                    scaling_factor=scaling_factor,
-                    peaks=results_list_tuple,
-                    technique=technique,
-                )
-            elif plot:
-                print("\nCorrelation Plot not compatible with locality")
-                plot_cor(
-                    array_a=target_array,
-                    array_b=against_array,
-                    corr_array=None,
-                    sample_rate=sample_rate,
-                    arr_a_title=target_file_path,
-                    arr_b_title=file_path,
-                    scaling_factor=scaling_factor,
-                    peaks=results_list_tuple,
-                )
-
-            single_file_match = process_results(
-                results_list=results_list_tuple,
-                file_name=os.path.basename(file_path),
-                scaling_factor=scaling_factor,
-                sample_rate=sample_rate,
-                locality=locality,
-                technique=technique,
-            )
-            if single_file_match:
-                file_match = {**file_match, **single_file_match}
-
-        except CouldntDecodeError:
-            print(f'File "{file_path}" could not be decoded')
->>>>>>> 09278e3c
-
-    t = time.time() - t
-
-    result = {}
-    if file_match:
-        result["match_time"] = t
-        result["match_info"] = file_match
-        return result
-
-    return None
-
-
-def _correcognize_dir(
-    against_file_path,
-    target_array,
-):
-    if type(target_array) == str:
-
-        if os.path.basename(file_path) == os.path.basename(target_file_path):
-            continue
-
-    try:
-        print(
-            f"Comparing {os.path.basename(target_file_path)} against {os.path.basename(file_path)}... "
-        )
-        if _file_audsegs is not None:
-            against_array = _file_audsegs[file_path]
-            # against_array = get_shifted_file( # might want for multiprocessing in the future
-            #     file_path, _file_audsegs[file_path], sample_rate=sample_rate
-            # )
-        else:
-            against_array = read(file_path, sample_rate=sample_rate)[0]
-        against_array = signal.sosfilt(sos, against_array)
-        if technique == "correlation_spectrogram":
-            against_array = fingerprint.fingerprint(
-                against_array, fs=sample_rate, retspec=True
-            ).T
-            against_array = np.clip(against_array, 0, 500)  # never louder than 500
-
-        print("Calculating correlation... ", end="")
-        correlation = calc_corrs(
-            against_array,
-            target_array,
-            locality=locality,
-            max_lags=max_lags,
-            technique=technique,
-        )
-
-        if locality is None:
-            correlation = list(correlation)[0]
-        results_list_tuple, scaling_factor = find_maxes(
-            correlation=correlation,
-            filter_matches=filter_matches,
-            match_len_filter=match_len_filter,
-            max_lags=max_lags,
-            locality_filter_prop=locality_filter_prop,
-            locality=locality,
-            technique=technique,
-            **kwargs,
-        )
-
-        if plot and locality is None:
-            plot_cor(
-                array_a=target_array,
-                array_b=against_array,
-                corr_array=correlation,
-                sample_rate=sample_rate,
-                arr_a_title=target_file_path,
-                arr_b_title=file_path,
-                scaling_factor=scaling_factor,
-                peaks=results_list_tuple,
-                technique=technique,
-            )
-        elif plot:
-            print("\nCorrelation Plot not compatible with locality")
-            plot_cor(
-                array_a=target_array,
-                array_b=against_array,
-                corr_array=None,
-                sample_rate=sample_rate,
-                arr_a_title=target_file_path,
-                arr_b_title=file_path,
-                scaling_factor=scaling_factor,
-                peaks=results_list_tuple,
-            )
-
-        single_file_match = process_results(
-            results_list=results_list_tuple,
-            file_name=os.path.basename(file_path),
-            scaling_factor=scaling_factor,
-            sample_rate=sample_rate,
-            locality=locality,
-            technique=technique,
-        )
-    except CouldntDecodeError:
-        print(f'File "{file_path}" could not be decoded')
-
-
-def calc_array_indexes(array, locality):
-    index_list = []
-    if locality > len(array):
-        index_list += [0]
-    else:
-        [
-            index_list.append(i)
-            for i in range(0, len(array) - int(locality), int(locality * OVERLAP_RATIO))
-        ]
-        if (
-            len(array) - int(locality) not in index_list
-            and len(array) - int(locality) > 0
-        ):
-            index_list.append(len(array) - int(locality))
-    return index_list
-
-
-def frames_to_sec(frames, sample_rate):
-    return round(
-        float(frames)
-        / sample_rate
-        * fingerprint.DEFAULT_WINDOW_SIZE
-        * fingerprint.DEFAULT_OVERLAP_RATIO,
-        5,
-    )
-
-
-def calc_spec_windows(seconds, sample_rate, technique):
-    if technique == "correlation":
-        return seconds * sample_rate
-    elif technique == "correlation_spectrogram":
-        return max(
-            int(
-                seconds
-                // (
-                    fingerprint.DEFAULT_WINDOW_SIZE
-                    / sample_rate
-                    * fingerprint.DEFAULT_OVERLAP_RATIO
-                )
-            ),
-            1,
-        )
-
-
-def find_index_arr(against_array, target_array, locality, max_lags):
-    index_list_against = calc_array_indexes(against_array, locality)
-    index_list_target = calc_array_indexes(target_array, locality)
-    index_pairs = []
-    if max_lags is None:
-        for i in index_list_against:
-            for j in index_list_target:
-                index_pairs += [(i, j)]
-    else:
-        for i in index_list_against:
-            for j in index_list_target:
-                if abs(j - i) <= max_lags + locality - 1:
-                    index_pairs += [(i, j)]
-    return index_pairs
-
-
-def calc_corrs(
-    against_array,
-    target_array,
-    locality: float,
-    technique: str,
-    indexes: list,
-):
-    if locality is None:
-        if technique == "correlation":
-            yield (
-                signal.correlate(against_array, target_array),
-                (against_array.size, target_array.size),
-            )
-        elif technique == "correlation_spectrogram":
-            against_array = against_array.T
-            target_array = target_array.T
-            yield (
-                _calc_corrs_spec(against_array, target_array),
-                (against_array.shape[1], target_array.shape[1]),
-            )
-    else:
-        locality_a = len(against_array) if locality > len(against_array) else locality
-        locality_b = len(target_array) if locality > len(target_array) else locality
-        if technique == "correlation":
-            for pair in indexes:
-                yield [
-                    (
-                        signal.correlate(
-                            against_array[pair[0] : pair[0] + locality_a],
-                            target_array[pair[1] : pair[1] + locality_b],
-                        ),
-                        (locality_a, locality_b),
-                    ),
-                    pair,
-                ]
-        elif technique == "correlation_spectrogram":
-            for pair in indexes:
-                yield [
-                    (
-                        _calc_corrs_spec(
-                            against_array[pair[0] : pair[0] + locality_a].T,
-                            target_array[pair[1] : pair[1] + locality_b].T,
-                        ),
-                        (locality_a, locality_b),
-                    ),
-                    pair,
-                ]
-
-
-def _calc_corrs_spec(against, target):
-    corr_result = signal.correlate(against[0], target[0])
-    for i in range(1, len(against)):
-        corr_result += signal.correlate(against[i], target[i])
-    return corr_result
-
-
-def find_maxes(
-    correlation: list,
-    filter_matches: float,
-    match_len_filter: int,
-    max_lags: float,
-    locality_filter_prop: float,
-    locality: float,
-    technique: str,
-    indexes_len: int,
-    **kwargs,
-) -> list:
-    print("Finding Local Maximums... ", end="")
-    if locality is None:
-        return _find_peaks(
-            correlation=correlation[0],
-            len_tups=correlation[1],
-            filter_matches=filter_matches,
-            match_len_filter=match_len_filter,
-            max_lags=max_lags,
-            technique=technique,
-            **kwargs,
-        )
-    else:
-        total_peaks, peak_indexes = [], []
-        for i in tqdm.tqdm(correlation, total=indexes_len):
-            total_peaks += [
-                _find_peaks(
-                    correlation=i[0][0],
-                    len_tups=i[0][1],
-                    filter_matches=0,
-                    # filter_matches=filter_matches,
-                    match_len_filter=match_len_filter,
-                    max_lags=max_lags,
-                    index_pair=i[1],
-                    technique=technique,
-                    **kwargs,
-                ),
-            ]
-            peak_indexes += [i[1]]
-        return process_loc_peaks(
-            total_peaks=total_peaks,
-            peak_indexes=peak_indexes,
-            locality_filter_prop=locality_filter_prop,
-            match_len_filter=match_len_filter,
-            filter_matches=filter_matches,
-        )
-
-
-def _find_peaks(
-    correlation: list,
-    len_tups: tuple,
-    filter_matches: float,
-    match_len_filter: int,
-    max_lags: float,
-    index_pair: tuple = None,
-    technique: str = "correlation",
-    **kwargs,
-):
-    """This is where kwargs go. returns zip of peak indices and their heights sorted by height"""
-    max_corr = np.max(correlation)
-    if technique == "correlation":
-        scaling_factor = max_corr / len(correlation) / SCALING_16_BIT
-    elif technique == "correlation_spectrogram":
-        scaling_factor = (
-            max_corr / len(correlation) / (fingerprint.DEFAULT_WINDOW_SIZE / 2) / 50
-        )  # 200 is about the max of spectrogram
-        # *4 because most frequency bands are quite low, especially with butter filter
-    correlation = (
-        correlation / np.max(np.abs(correlation), axis=0)
-        if max_corr > 0
-        else correlation
-    )
-    lag_array = signal.correlation_lags(len_tups[0], len_tups[1], mode="full")
-    if max_lags is not None:
-        shift = 0
-        if index_pair is not None:
-            shift = index_pair[0] - index_pair[1]
-        if np.max(lag_array) > max_lags - shift:
-            correlation[np.where(lag_array == (max_lags - shift))[0][0] + 1 :] = 0
-        if np.min(lag_array) < -max_lags - shift:
-            correlation[: np.where(lag_array == (-max_lags - shift))[0][0]] = 0
-
-    # https://docs.scipy.org/doc/scipy/reference/generated/scipy.signal.find_peaks.html
-    peaks, properties = signal.find_peaks(correlation, height=filter_matches, **kwargs)
-    peaks = [lag_array[x] for x in peaks]
-    peaks_tuples = zip(peaks, properties["peak_heights"])
-    peaks_tuples = sorted(peaks_tuples, key=lambda x: x[1], reverse=True)
-
-    if match_len_filter is None:
-        match_len_filter = 30
-    if len(peaks_tuples) > match_len_filter:
-        peaks_tuples = peaks_tuples[:match_len_filter]
-    return peaks_tuples, scaling_factor
-
-
-def process_loc_peaks(
-    total_peaks, peak_indexes, locality_filter_prop, match_len_filter, filter_matches
-):
-    print("Processing Peaks... ", end="")
-    if match_len_filter is None:
-        match_len_filter = 30
-
-    shift_dict = {}
-    max_scaling_factor = 0
-    for i, peaks in enumerate(
-        total_peaks
-    ):  # combining locality matches into list of peaks with info
-        shift = peak_indexes[i][0] - peak_indexes[i][1]
-        scaling_factor = peaks[1]  # sf of match
-        peaks = peaks[0]
-        for peak in peaks:
-            if peak[0] + shift not in shift_dict:
-                shift_dict[peak[0] + shift] = []
-            shift_dict[peak[0] + shift].append(
-                [
-                    peak_indexes[i][0],
-                    peak_indexes[i][1],
-                    peak[1] * scaling_factor,
-                ]
-            )
-        if scaling_factor > max_scaling_factor:
-            max_scaling_factor = scaling_factor
-    peaks_tuples_tuples = []
-    for offset in shift_dict.keys():
-        temp_list = shift_dict[offset]
-        top_scaling_factor = max(temp_list, key=lambda x: x[2])[2]
-        if top_scaling_factor / max_scaling_factor < filter_matches:
-            continue
-        i = 0
-        while i < len(temp_list):
-            if temp_list[i][2] < top_scaling_factor * locality_filter_prop:
-                temp_list.pop(i)
-                continue
-            i += 1
-        temp_list = [(x[0], x[1], x[2] / max_scaling_factor) for x in temp_list]
-        temp_list = sorted(temp_list, key=lambda x: x[2], reverse=True)
-        if len(temp_list) > match_len_filter:
-            temp_list = temp_list[:match_len_filter]
-        peaks_tuples_tuples.append(
-            [[offset, top_scaling_factor / max_scaling_factor], temp_list]
-        )
-    peaks_tuples_tuples = sorted(
-        peaks_tuples_tuples, key=lambda x: x[0][1], reverse=True
-    )
-    if len(peaks_tuples_tuples) > match_len_filter:
-        peaks_tuples_tuples = peaks_tuples_tuples[:match_len_filter]
-
-    return peaks_tuples_tuples, max_scaling_factor
-
-
-def process_results(
-    results_list: list,
-    file_name: str,
-    scaling_factor: float,
-    sample_rate: int,
-    locality: float = None,
-    technique: str = "correlation",
-):
-    """Processes peaks and stuff into our regular recognition dictionary"""
-
-    offset_samples = []
-    offset_seconds = []
-    peak_heights = []
-    locality_list = []
-    locality_seconds = []
-    if locality is None:
-        for result_item in results_list:
-            offset_samples.append(result_item[0])
-            peak_heights.append(result_item[1])
-            if technique == "correlation":
-                offset_seconds.append(result_item[0] / sample_rate)
-            elif technique == "correlation_spectrogram":
-                offset_seconds.append(frames_to_sec(result_item[0], sample_rate))
-        locality_list = [None] * len(results_list)
-        locality_seconds = [None] * len(results_list)
-    else:
-        for result_item in results_list:
-            offset_samples.append(result_item[0][0])
-            if technique == "correlation":
-                offset_seconds.append(result_item[0][0] / sample_rate)
-            elif technique == "correlation_spectrogram":
-                offset_seconds.append(frames_to_sec(result_item[0][0], sample_rate))
-            peak_heights.append(result_item[0][1])
-            locality_list.append(result_item[1])
-            if technique == "correlation":
-                locality_seconds.append(
-                    [
-                        (
-                            x[1] / sample_rate,
-                            x[0] / sample_rate,
-                            x[2],
-                        )  # target, against, scaling
-                        for x in result_item[1]
-                    ]
-                )
-            elif technique == "correlation_spectrogram":
-                locality_seconds.append(
-                    [
-                        (
-                            frames_to_sec(x[1], sample_rate),
-                            frames_to_sec(x[0], sample_rate),
-                            x[2],
-                        )  # target, against, scaling
-                        for x in result_item[1]
-                    ]
-                )
-
-    match = {}
-    match[file_name] = {}
-
-    if technique == "correlation":
-        match[file_name]["locality_samples"] = locality_list
-        match[file_name]["offset_samples"] = offset_samples
-    elif technique == "correlation_spectrogram":
-        match[file_name][audalign.Audalign.LOCALITY] = locality_list
-        match[file_name][audalign.Audalign.OFFSET_SAMPLES] = offset_samples
-    match[file_name][audalign.Audalign.LOCALITY_SECS] = locality_seconds
-    match[file_name][audalign.Audalign.OFFSET_SECS] = offset_seconds
-    match[file_name][audalign.Audalign.CONFIDENCE] = peak_heights
-    match[file_name]["sample_rate"] = sample_rate
-    match[file_name]["scaling_factor"] = scaling_factor
-
-    print("done")
-
-    if len(match[file_name]["offset_seconds"]) > 0:
-        return match
-    return None
-
-
-# ---------------------------------------------------------------------------------
-
-
-def plot_cor(
-    array_a,
-    array_b,
-    corr_array,
-    sample_rate,
-    title="Comparison",
-    arr_a_title=None,
-    arr_b_title=None,
-    peaks=None,
-    scaling_factor=None,
-    technique=None,
-):
-    """
-    Really nifty plotter, lots of good information here.
-    Can get really slow if the sample rate is high and the audio file is long.
-    """
-    new_vis_wsize = int(fingerprint.DEFAULT_WINDOW_SIZE / 44100 * sample_rate)
-    fig = plt.figure(title)
-
-    if technique == "correlation":
-        fig.add_subplot(3, 2, 1)
-        plt.plot(array_a)
-        plt.xlabel("Sample Index")
-        plt.ylabel("Amplitude")
-        if arr_a_title:
-            plt.title(arr_a_title)
-
-        arr2d_a = fingerprint.fingerprint(
-            array_a, fs=sample_rate, wsize=new_vis_wsize, retspec=True
-        )
-        fig.add_subplot(3, 2, 2)
-        plt.imshow(arr2d_a)  # , cmap=plt.cm.gray)
-        plt.gca().invert_yaxis()
-        if arr_a_title:
-            plt.title(arr_a_title)
-
-        fig.add_subplot(3, 2, 3)
-        plt.plot(array_b)
-        plt.xlabel("Sample Index")
-        plt.ylabel("Amplitude")
-        if arr_b_title:
-            plt.title(arr_b_title)
-
-            arr2d_b = fingerprint.fingerprint(
-                array_b, fs=sample_rate, wsize=new_vis_wsize, retspec=True
-            )
-            fig.add_subplot(3, 2, 4)
-            plt.imshow(arr2d_b)
-            plt.gca().invert_yaxis()
-            if arr_b_title:
-                plt.title(arr_b_title)
-    elif technique == "correlation_spectrogram":
-        fig.add_subplot(3, 2, 1)
-        plt.imshow(array_a)  # , cmap=plt.cm.gray)
-        plt.gca().invert_yaxis()
-        if arr_a_title:
-            plt.title(arr_a_title)
-
-        fig.add_subplot(3, 2, 3)
-        plt.imshow(array_b)
-        plt.gca().invert_yaxis()
-        if arr_b_title:
-            plt.title(arr_b_title)
-
-    if corr_array is not None:
-        max_cor = np.max(corr_array)
-
-        fig.add_subplot(3, 2, 5)
-        plt.plot(corr_array)
-        if scaling_factor:
-            plt.title(f"Correlation - Scaling Factor: {scaling_factor}")
-        else:
-            plt.title(f"Correlation")
-        plt.xlabel("Sample Index")
-        plt.ylabel("correlation")
-        if peaks:
-            indexes = [x[0] / 2 + int(len(corr_array) / 2) for x in peaks]
-            heights = [x[1] * max_cor for x in peaks]
-            plt.plot(indexes, heights, "x")
-
-    fig.tight_layout()
-
+import audalign.fingerprint as fingerprint
+from audalign.filehandler import read, find_files, get_shifted_file
+import audalign
+from pydub.exceptions import CouldntDecodeError
+import numpy as np
+import tqdm
+import time
+import os
+import scipy.signal as signal
+import matplotlib.pyplot as plt
+import multiprocessing
+from functools import partial
+
+# For locality window overlaps
+SCALING_16_BIT = 65536
+OVERLAP_RATIO = 0.5
+DEFAULT_LOCALITY_FILTER_PROP = 0.6
+
+
+def correcognize(
+    target_file_path: str,
+    against_file_path: str,
+    start_end_target: tuple = None,
+    start_end_against: tuple = None,
+    filter_matches: float = None,
+    match_len_filter: int = None,
+    locality: float = None,
+    locality_filter_prop: float = None,
+    sample_rate: int = fingerprint.DEFAULT_FS,
+    max_lags: float = None,
+    plot: bool = False,
+    technique: str = "correlation",
+    **kwargs,
+):
+    """Called from audalign correcognize
+
+    Args:
+        target_file_path (str): [description]
+        against_file_path (str): [description]
+        start_end_target (tuple, optional): [description]. Defaults to None.
+        start_end_against (tuple, optional): [description]. Defaults to None.
+        filter_matches (float, optional): [description]. Defaults to 0.
+        match_len_filter (int, optional): [description]. Defaults to 30.
+        sample_rate (int, optional): [description]. Defaults to fingerprint.DEFAULT_FS.
+        max_lags (int, optional): defaults to None
+        plot (bool, optional): [description]. Defaults to False.
+
+    Returns:
+        [type]: [description]
+    """
+    assert (
+        sample_rate < 200000
+    )  # I accidentally used 441000 once... not good, big crash
+    if technique not in ["correlation", "correlation_spectrogram"]:
+        raise ValueError(
+            "technique must be either 'correlation' or 'correlation_spectrogram"
+        )
+
+    if max_lags is not None:
+        max_lags = int(calc_spec_windows(max_lags, sample_rate, technique))
+    if filter_matches is None:
+        filter_matches = 0.5
+    if locality is not None:
+        locality = int(calc_spec_windows(locality, sample_rate, technique))
+    if locality_filter_prop is None:
+        locality_filter_prop = DEFAULT_LOCALITY_FILTER_PROP
+    elif locality_filter_prop > 1.0:
+        locality_filter_prop = 1.0
+    elif locality_filter_prop < 0:
+        locality_filter_prop = 0.0
+
+    print(
+        f"Comparing {os.path.basename(target_file_path)} against {os.path.basename(against_file_path)}... "
+    )
+    t = time.time()
+
+    target_array = read(
+        target_file_path, start_end=start_end_target, sample_rate=sample_rate
+    )[0]
+    against_array = read(
+        against_file_path, start_end=start_end_against, sample_rate=sample_rate
+    )[0]
+
+    sos = signal.butter(
+        10, fingerprint.threshold, "highpass", fs=sample_rate, output="sos"
+    )
+    # sos = signal.butter(10, 0.125, "hp", fs=sample_rate, output="sos")
+    target_array = signal.sosfilt(sos, target_array)
+    against_array = signal.sosfilt(sos, against_array)
+    if technique == "correlation_spectrogram":
+        target_array = fingerprint.fingerprint(
+            target_array, fs=sample_rate, retspec=True
+        ).T
+        target_array = np.clip(target_array, 0, 500)  # never louder than 500
+        against_array = fingerprint.fingerprint(
+            against_array, fs=sample_rate, retspec=True
+        ).T
+        against_array = np.clip(against_array, 0, 500)  # never louder than 500
+
+    print("Calculating correlation... ", end="")
+    indexes = (
+        find_index_arr(against_array, target_array, locality, max_lags)
+        if locality is not None
+        else []
+    )
+    correlation = calc_corrs(
+        against_array,
+        target_array,
+        locality=locality,
+        technique=technique,
+        indexes=indexes,
+    )
+
+    if locality is None:
+        correlation = list(correlation)[0]
+    results_list_tuple, scaling_factor = find_maxes(
+        correlation=correlation,
+        filter_matches=filter_matches,
+        match_len_filter=match_len_filter,
+        max_lags=max_lags,
+        locality_filter_prop=locality_filter_prop,
+        locality=locality,
+        technique=technique,
+        indexes_len=len(indexes),
+        **kwargs,
+    )
+
+    if plot and locality is None:
+        plot_cor(
+            array_a=target_array,
+            array_b=against_array,
+            corr_array=correlation,
+            sample_rate=sample_rate,
+            arr_a_title=target_file_path,
+            arr_b_title=against_file_path,
+            scaling_factor=scaling_factor,
+            peaks=results_list_tuple,
+            technique=technique,
+        )
+    elif plot:
+        print("\nCorrelation Plot not compatible with locality")
+        plot_cor(
+            array_a=target_array,
+            array_b=against_array,
+            corr_array=None,
+            sample_rate=sample_rate,
+            arr_a_title=target_file_path,
+            arr_b_title=against_file_path,
+            scaling_factor=scaling_factor,
+            peaks=results_list_tuple,
+        )
+
+    file_match = process_results(
+        results_list=results_list_tuple,
+        file_name=os.path.basename(against_file_path),
+        scaling_factor=scaling_factor,
+        sample_rate=sample_rate,
+        locality=locality,
+        technique=technique,
+    )
+
+    t = time.time() - t
+
+    result = {}
+    if file_match:
+        result["match_time"] = t
+        result["match_info"] = file_match
+        return result
+
+    return None
+
+
+def correcognize_directory(
+    target_file_path: str,
+    against_directory: str,
+    start_end: tuple = None,
+    filter_matches: float = None,
+    sample_rate: int = fingerprint.DEFAULT_FS,
+    match_len_filter: int = None,
+    locality: float = None,
+    locality_filter_prop: float = None,
+    plot: bool = False,
+    max_lags: float = None,
+    _file_audsegs: dict = None,
+    technique: str = "correlation",
+    use_multiprocessing: bool = True,
+    num_processes: int = None,
+    **kwargs,
+):
+    """Called from audalign correcognize_directory"""
+    assert (
+        sample_rate < 200000
+    )  # I accidentally used 441000 once... not good, big crash
+    if technique not in ["correlation", "correlation_spectrogram"]:
+        raise ValueError(
+            "technique must be either 'correlation' or 'correlation_spectrogram"
+        )
+
+    t = time.time()
+
+    if max_lags is not None:
+        max_lags = int(calc_spec_windows(max_lags, sample_rate, technique))
+    if locality is not None:
+        locality = int(calc_spec_windows(locality, sample_rate, technique))
+    if locality_filter_prop is None:
+        locality_filter_prop = DEFAULT_LOCALITY_FILTER_PROP
+    elif locality_filter_prop > 1.0:
+        locality_filter_prop = 1.0
+    elif locality_filter_prop < 0:
+        locality_filter_prop = 0.0
+    if _file_audsegs is not None and filter_matches is None:
+        filter_matches = 0.0
+    elif filter_matches is None:
+        filter_matches = 0.5
+
+    sos = signal.butter(
+        10, fingerprint.threshold, "highpass", fs=sample_rate, output="sos"
+    )
+
+    if multiprocessing is False:
+        if _file_audsegs is not None:
+            target_array = (
+                get_shifted_file(  # might want for multiprocessing in the future
+                    target_file_path,
+                    _file_audsegs[target_file_path],
+                    sample_rate=sample_rate,
+                )
+            )
+            # target_array = _file_audsegs[target_file_path]
+        else:
+            target_array = read(
+                target_file_path, start_end=start_end, sample_rate=sample_rate
+            )[0]
+        target_array = signal.sosfilt(sos, target_array)
+        if technique == "correlation_spectrogram":
+            target_array = fingerprint.fingerprint(
+                target_array, fs=sample_rate, retspec=True
+            ).T
+            target_array = np.clip(target_array, 0, 500)  # never louder than 500
+
+    if type(against_directory) == str:
+        against_files = find_files(against_directory)
+    else:
+        against_files = zip(against_directory, ["_"] * len(against_directory))
+    file_match = {}
+    for against_file_path, _ in against_files:
+
+        if os.path.basename(file_path) == os.path.basename(target_file_path):
+            continue
+        try:
+            print(
+                f"Comparing {os.path.basename(target_file_path)} against {os.path.basename(file_path)}... "
+            )
+            if _file_audsegs is not None:
+                against_array = (
+                    get_shifted_file(  # might want for multiprocessing in the future
+                        file_path, _file_audsegs[file_path], sample_rate=sample_rate
+                    )
+                )
+                # against_array = _file_audsegs[file_path]
+            else:
+                against_array = read(file_path, sample_rate=sample_rate)[0]
+            against_array = signal.sosfilt(sos, against_array)
+            if technique == "correlation_spectrogram":
+                against_array = fingerprint.fingerprint(
+                    against_array, fs=sample_rate, retspec=True
+                ).T
+                against_array = np.clip(against_array, 0, 500)  # never louder than 500
+
+            print("Calculating correlation... ", end="")
+            indexes = (
+                find_index_arr(against_array, target_array, locality, max_lags)
+                if locality is not None
+                else []
+            )
+            correlation = calc_corrs(
+                against_array,
+                target_array,
+                locality=locality,
+                technique=technique,
+                indexes=indexes,
+            )
+
+            if locality is None:
+                correlation = list(correlation)[0]
+            results_list_tuple, scaling_factor = find_maxes(
+                correlation=correlation,
+                filter_matches=filter_matches,
+                match_len_filter=match_len_filter,
+                max_lags=max_lags,
+                locality_filter_prop=locality_filter_prop,
+                locality=locality,
+                technique=technique,
+                indexes_len=len(indexes),
+                **kwargs,
+            )
+
+            if plot and locality is None:
+                plot_cor(
+                    array_a=target_array,
+                    array_b=against_array,
+                    corr_array=correlation,
+                    sample_rate=sample_rate,
+                    arr_a_title=target_file_path,
+                    arr_b_title=file_path,
+                    scaling_factor=scaling_factor,
+                    peaks=results_list_tuple,
+                    technique=technique,
+                )
+            elif plot:
+                print("\nCorrelation Plot not compatible with locality")
+                plot_cor(
+                    array_a=target_array,
+                    array_b=against_array,
+                    corr_array=None,
+                    sample_rate=sample_rate,
+                    arr_a_title=target_file_path,
+                    arr_b_title=file_path,
+                    scaling_factor=scaling_factor,
+                    peaks=results_list_tuple,
+                )
+
+            single_file_match = process_results(
+                results_list=results_list_tuple,
+                file_name=os.path.basename(file_path),
+                scaling_factor=scaling_factor,
+                sample_rate=sample_rate,
+                locality=locality,
+                technique=technique,
+            )
+            if single_file_match:
+                file_match = {**file_match, **single_file_match}
+
+        except CouldntDecodeError:
+            print(f'File "{file_path}" could not be decoded')
+
+    t = time.time() - t
+
+    result = {}
+    if file_match:
+        result["match_time"] = t
+        result["match_info"] = file_match
+        return result
+
+    return None
+
+
+def _correcognize_dir(
+    against_file_path,
+    target_array,
+):
+    if type(target_array) == str:
+
+        if os.path.basename(file_path) == os.path.basename(target_file_path):
+            continue
+
+    try:
+        print(
+            f"Comparing {os.path.basename(target_file_path)} against {os.path.basename(file_path)}... "
+        )
+        if _file_audsegs is not None:
+            against_array = _file_audsegs[file_path]
+            # against_array = get_shifted_file( # might want for multiprocessing in the future
+            #     file_path, _file_audsegs[file_path], sample_rate=sample_rate
+            # )
+        else:
+            against_array = read(file_path, sample_rate=sample_rate)[0]
+        against_array = signal.sosfilt(sos, against_array)
+        if technique == "correlation_spectrogram":
+            against_array = fingerprint.fingerprint(
+                against_array, fs=sample_rate, retspec=True
+            ).T
+            against_array = np.clip(against_array, 0, 500)  # never louder than 500
+
+        print("Calculating correlation... ", end="")
+        correlation = calc_corrs(
+            against_array,
+            target_array,
+            locality=locality,
+            max_lags=max_lags,
+            technique=technique,
+        )
+
+        if locality is None:
+            correlation = list(correlation)[0]
+        results_list_tuple, scaling_factor = find_maxes(
+            correlation=correlation,
+            filter_matches=filter_matches,
+            match_len_filter=match_len_filter,
+            max_lags=max_lags,
+            locality_filter_prop=locality_filter_prop,
+            locality=locality,
+            technique=technique,
+            **kwargs,
+        )
+
+        if plot and locality is None:
+            plot_cor(
+                array_a=target_array,
+                array_b=against_array,
+                corr_array=correlation,
+                sample_rate=sample_rate,
+                arr_a_title=target_file_path,
+                arr_b_title=file_path,
+                scaling_factor=scaling_factor,
+                peaks=results_list_tuple,
+                technique=technique,
+            )
+        elif plot:
+            print("\nCorrelation Plot not compatible with locality")
+            plot_cor(
+                array_a=target_array,
+                array_b=against_array,
+                corr_array=None,
+                sample_rate=sample_rate,
+                arr_a_title=target_file_path,
+                arr_b_title=file_path,
+                scaling_factor=scaling_factor,
+                peaks=results_list_tuple,
+            )
+
+        single_file_match = process_results(
+            results_list=results_list_tuple,
+            file_name=os.path.basename(file_path),
+            scaling_factor=scaling_factor,
+            sample_rate=sample_rate,
+            locality=locality,
+            technique=technique,
+        )
+    except CouldntDecodeError:
+        print(f'File "{file_path}" could not be decoded')
+
+
+def calc_array_indexes(array, locality):
+    index_list = []
+    if locality > len(array):
+        index_list += [0]
+    else:
+        [
+            index_list.append(i)
+            for i in range(0, len(array) - int(locality), int(locality * OVERLAP_RATIO))
+        ]
+        if (
+            len(array) - int(locality) not in index_list
+            and len(array) - int(locality) > 0
+        ):
+            index_list.append(len(array) - int(locality))
+    return index_list
+
+
+def frames_to_sec(frames, sample_rate):
+    return round(
+        float(frames)
+        / sample_rate
+        * fingerprint.DEFAULT_WINDOW_SIZE
+        * fingerprint.DEFAULT_OVERLAP_RATIO,
+        5,
+    )
+
+
+def calc_spec_windows(seconds, sample_rate, technique):
+    if technique == "correlation":
+        return seconds * sample_rate
+    elif technique == "correlation_spectrogram":
+        return max(
+            int(
+                seconds
+                // (
+                    fingerprint.DEFAULT_WINDOW_SIZE
+                    / sample_rate
+                    * fingerprint.DEFAULT_OVERLAP_RATIO
+                )
+            ),
+            1,
+        )
+
+
+def find_index_arr(against_array, target_array, locality, max_lags):
+    index_list_against = calc_array_indexes(against_array, locality)
+    index_list_target = calc_array_indexes(target_array, locality)
+    index_pairs = []
+    if max_lags is None:
+        for i in index_list_against:
+            for j in index_list_target:
+                index_pairs += [(i, j)]
+    else:
+        for i in index_list_against:
+            for j in index_list_target:
+                if abs(j - i) <= max_lags + locality - 1:
+                    index_pairs += [(i, j)]
+    return index_pairs
+
+
+def calc_corrs(
+    against_array,
+    target_array,
+    locality: float,
+    technique: str,
+    indexes: list,
+):
+    if locality is None:
+        if technique == "correlation":
+            yield (
+                signal.correlate(against_array, target_array),
+                (against_array.size, target_array.size),
+            )
+        elif technique == "correlation_spectrogram":
+            against_array = against_array.T
+            target_array = target_array.T
+            yield (
+                _calc_corrs_spec(against_array, target_array),
+                (against_array.shape[1], target_array.shape[1]),
+            )
+    else:
+        locality_a = len(against_array) if locality > len(against_array) else locality
+        locality_b = len(target_array) if locality > len(target_array) else locality
+        if technique == "correlation":
+            for pair in indexes:
+                yield [
+                    (
+                        signal.correlate(
+                            against_array[pair[0] : pair[0] + locality_a],
+                            target_array[pair[1] : pair[1] + locality_b],
+                        ),
+                        (locality_a, locality_b),
+                    ),
+                    pair,
+                ]
+        elif technique == "correlation_spectrogram":
+            for pair in indexes:
+                yield [
+                    (
+                        _calc_corrs_spec(
+                            against_array[pair[0] : pair[0] + locality_a].T,
+                            target_array[pair[1] : pair[1] + locality_b].T,
+                        ),
+                        (locality_a, locality_b),
+                    ),
+                    pair,
+                ]
+
+
+def _calc_corrs_spec(against, target):
+    corr_result = signal.correlate(against[0], target[0])
+    for i in range(1, len(against)):
+        corr_result += signal.correlate(against[i], target[i])
+    return corr_result
+
+
+def find_maxes(
+    correlation: list,
+    filter_matches: float,
+    match_len_filter: int,
+    max_lags: float,
+    locality_filter_prop: float,
+    locality: float,
+    technique: str,
+    indexes_len: int,
+    **kwargs,
+) -> list:
+    print("Finding Local Maximums... ", end="")
+    if locality is None:
+        return _find_peaks(
+            correlation=correlation[0],
+            len_tups=correlation[1],
+            filter_matches=filter_matches,
+            match_len_filter=match_len_filter,
+            max_lags=max_lags,
+            technique=technique,
+            **kwargs,
+        )
+    else:
+        total_peaks, peak_indexes = [], []
+        for i in tqdm.tqdm(correlation, total=indexes_len):
+            total_peaks += [
+                _find_peaks(
+                    correlation=i[0][0],
+                    len_tups=i[0][1],
+                    filter_matches=0,
+                    # filter_matches=filter_matches,
+                    match_len_filter=match_len_filter,
+                    max_lags=max_lags,
+                    index_pair=i[1],
+                    technique=technique,
+                    **kwargs,
+                ),
+            ]
+            peak_indexes += [i[1]]
+        return process_loc_peaks(
+            total_peaks=total_peaks,
+            peak_indexes=peak_indexes,
+            locality_filter_prop=locality_filter_prop,
+            match_len_filter=match_len_filter,
+            filter_matches=filter_matches,
+        )
+
+
+def _find_peaks(
+    correlation: list,
+    len_tups: tuple,
+    filter_matches: float,
+    match_len_filter: int,
+    max_lags: float,
+    index_pair: tuple = None,
+    technique: str = "correlation",
+    **kwargs,
+):
+    """This is where kwargs go. returns zip of peak indices and their heights sorted by height"""
+    max_corr = np.max(correlation)
+    if technique == "correlation":
+        scaling_factor = max_corr / len(correlation) / SCALING_16_BIT
+    elif technique == "correlation_spectrogram":
+        scaling_factor = (
+            max_corr / len(correlation) / (fingerprint.DEFAULT_WINDOW_SIZE / 2) / 50
+        )  # 200 is about the max of spectrogram
+        # *4 because most frequency bands are quite low, especially with butter filter
+    correlation = (
+        correlation / np.max(np.abs(correlation), axis=0)
+        if max_corr > 0
+        else correlation
+    )
+    lag_array = signal.correlation_lags(len_tups[0], len_tups[1], mode="full")
+    if max_lags is not None:
+        shift = 0
+        if index_pair is not None:
+            shift = index_pair[0] - index_pair[1]
+        if np.max(lag_array) > max_lags - shift:
+            correlation[np.where(lag_array == (max_lags - shift))[0][0] + 1 :] = 0
+        if np.min(lag_array) < -max_lags - shift:
+            correlation[: np.where(lag_array == (-max_lags - shift))[0][0]] = 0
+
+    # https://docs.scipy.org/doc/scipy/reference/generated/scipy.signal.find_peaks.html
+    peaks, properties = signal.find_peaks(correlation, height=filter_matches, **kwargs)
+    peaks = [lag_array[x] for x in peaks]
+    peaks_tuples = zip(peaks, properties["peak_heights"])
+    peaks_tuples = sorted(peaks_tuples, key=lambda x: x[1], reverse=True)
+
+    if match_len_filter is None:
+        match_len_filter = 30
+    if len(peaks_tuples) > match_len_filter:
+        peaks_tuples = peaks_tuples[:match_len_filter]
+    return peaks_tuples, scaling_factor
+
+
+def process_loc_peaks(
+    total_peaks, peak_indexes, locality_filter_prop, match_len_filter, filter_matches
+):
+    print("Processing Peaks... ", end="")
+    if match_len_filter is None:
+        match_len_filter = 30
+
+    shift_dict = {}
+    max_scaling_factor = 0
+    for i, peaks in enumerate(
+        total_peaks
+    ):  # combining locality matches into list of peaks with info
+        shift = peak_indexes[i][0] - peak_indexes[i][1]
+        scaling_factor = peaks[1]  # sf of match
+        peaks = peaks[0]
+        for peak in peaks:
+            if peak[0] + shift not in shift_dict:
+                shift_dict[peak[0] + shift] = []
+            shift_dict[peak[0] + shift].append(
+                [
+                    peak_indexes[i][0],
+                    peak_indexes[i][1],
+                    peak[1] * scaling_factor,
+                ]
+            )
+        if scaling_factor > max_scaling_factor:
+            max_scaling_factor = scaling_factor
+    peaks_tuples_tuples = []
+    for offset in shift_dict.keys():
+        temp_list = shift_dict[offset]
+        top_scaling_factor = max(temp_list, key=lambda x: x[2])[2]
+        if top_scaling_factor / max_scaling_factor < filter_matches:
+            continue
+        i = 0
+        while i < len(temp_list):
+            if temp_list[i][2] < top_scaling_factor * locality_filter_prop:
+                temp_list.pop(i)
+                continue
+            i += 1
+        temp_list = [(x[0], x[1], x[2] / max_scaling_factor) for x in temp_list]
+        temp_list = sorted(temp_list, key=lambda x: x[2], reverse=True)
+        if len(temp_list) > match_len_filter:
+            temp_list = temp_list[:match_len_filter]
+        peaks_tuples_tuples.append(
+            [[offset, top_scaling_factor / max_scaling_factor], temp_list]
+        )
+    peaks_tuples_tuples = sorted(
+        peaks_tuples_tuples, key=lambda x: x[0][1], reverse=True
+    )
+    if len(peaks_tuples_tuples) > match_len_filter:
+        peaks_tuples_tuples = peaks_tuples_tuples[:match_len_filter]
+
+    return peaks_tuples_tuples, max_scaling_factor
+
+
+def process_results(
+    results_list: list,
+    file_name: str,
+    scaling_factor: float,
+    sample_rate: int,
+    locality: float = None,
+    technique: str = "correlation",
+):
+    """Processes peaks and stuff into our regular recognition dictionary"""
+
+    offset_samples = []
+    offset_seconds = []
+    peak_heights = []
+    locality_list = []
+    locality_seconds = []
+    if locality is None:
+        for result_item in results_list:
+            offset_samples.append(result_item[0])
+            peak_heights.append(result_item[1])
+            if technique == "correlation":
+                offset_seconds.append(result_item[0] / sample_rate)
+            elif technique == "correlation_spectrogram":
+                offset_seconds.append(frames_to_sec(result_item[0], sample_rate))
+        locality_list = [None] * len(results_list)
+        locality_seconds = [None] * len(results_list)
+    else:
+        for result_item in results_list:
+            offset_samples.append(result_item[0][0])
+            if technique == "correlation":
+                offset_seconds.append(result_item[0][0] / sample_rate)
+            elif technique == "correlation_spectrogram":
+                offset_seconds.append(frames_to_sec(result_item[0][0], sample_rate))
+            peak_heights.append(result_item[0][1])
+            locality_list.append(result_item[1])
+            if technique == "correlation":
+                locality_seconds.append(
+                    [
+                        (
+                            x[1] / sample_rate,
+                            x[0] / sample_rate,
+                            x[2],
+                        )  # target, against, scaling
+                        for x in result_item[1]
+                    ]
+                )
+            elif technique == "correlation_spectrogram":
+                locality_seconds.append(
+                    [
+                        (
+                            frames_to_sec(x[1], sample_rate),
+                            frames_to_sec(x[0], sample_rate),
+                            x[2],
+                        )  # target, against, scaling
+                        for x in result_item[1]
+                    ]
+                )
+
+    match = {}
+    match[file_name] = {}
+
+    if technique == "correlation":
+        match[file_name]["locality_samples"] = locality_list
+        match[file_name]["offset_samples"] = offset_samples
+    elif technique == "correlation_spectrogram":
+        match[file_name][audalign.Audalign.LOCALITY] = locality_list
+        match[file_name][audalign.Audalign.OFFSET_SAMPLES] = offset_samples
+    match[file_name][audalign.Audalign.LOCALITY_SECS] = locality_seconds
+    match[file_name][audalign.Audalign.OFFSET_SECS] = offset_seconds
+    match[file_name][audalign.Audalign.CONFIDENCE] = peak_heights
+    match[file_name]["sample_rate"] = sample_rate
+    match[file_name]["scaling_factor"] = scaling_factor
+
+    print("done")
+
+    if len(match[file_name]["offset_seconds"]) > 0:
+        return match
+    return None
+
+
+# ---------------------------------------------------------------------------------
+
+
+def plot_cor(
+    array_a,
+    array_b,
+    corr_array,
+    sample_rate,
+    title="Comparison",
+    arr_a_title=None,
+    arr_b_title=None,
+    peaks=None,
+    scaling_factor=None,
+    technique=None,
+):
+    """
+    Really nifty plotter, lots of good information here.
+    Can get really slow if the sample rate is high and the audio file is long.
+    """
+    new_vis_wsize = int(fingerprint.DEFAULT_WINDOW_SIZE / 44100 * sample_rate)
+    fig = plt.figure(title)
+
+    if technique == "correlation":
+        fig.add_subplot(3, 2, 1)
+        plt.plot(array_a)
+        plt.xlabel("Sample Index")
+        plt.ylabel("Amplitude")
+        if arr_a_title:
+            plt.title(arr_a_title)
+
+        arr2d_a = fingerprint.fingerprint(
+            array_a, fs=sample_rate, wsize=new_vis_wsize, retspec=True
+        )
+        fig.add_subplot(3, 2, 2)
+        plt.imshow(arr2d_a)  # , cmap=plt.cm.gray)
+        plt.gca().invert_yaxis()
+        if arr_a_title:
+            plt.title(arr_a_title)
+
+        fig.add_subplot(3, 2, 3)
+        plt.plot(array_b)
+        plt.xlabel("Sample Index")
+        plt.ylabel("Amplitude")
+        if arr_b_title:
+            plt.title(arr_b_title)
+
+            arr2d_b = fingerprint.fingerprint(
+                array_b, fs=sample_rate, wsize=new_vis_wsize, retspec=True
+            )
+            fig.add_subplot(3, 2, 4)
+            plt.imshow(arr2d_b)
+            plt.gca().invert_yaxis()
+            if arr_b_title:
+                plt.title(arr_b_title)
+    elif technique == "correlation_spectrogram":
+        fig.add_subplot(3, 2, 1)
+        plt.imshow(array_a)  # , cmap=plt.cm.gray)
+        plt.gca().invert_yaxis()
+        if arr_a_title:
+            plt.title(arr_a_title)
+
+        fig.add_subplot(3, 2, 3)
+        plt.imshow(array_b)
+        plt.gca().invert_yaxis()
+        if arr_b_title:
+            plt.title(arr_b_title)
+
+    if corr_array is not None:
+        max_cor = np.max(corr_array)
+
+        fig.add_subplot(3, 2, 5)
+        plt.plot(corr_array)
+        if scaling_factor:
+            plt.title(f"Correlation - Scaling Factor: {scaling_factor}")
+        else:
+            plt.title(f"Correlation")
+        plt.xlabel("Sample Index")
+        plt.ylabel("correlation")
+        if peaks:
+            indexes = [x[0] / 2 + int(len(corr_array) / 2) for x in peaks]
+            heights = [x[1] * max_cor for x in peaks]
+            plt.plot(indexes, heights, "x")
+
+    fig.tight_layout()
+
     plt.show()