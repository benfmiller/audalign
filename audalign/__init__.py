# from audalign.database import get_database, Database
import audalign.decoder as decoder
import audalign.fingerprint as fingerprint
import audalign.recognize as recognize
from functools import partial
import multiprocessing
import os
import traceback
import sys
import pickle
import json


class Audalign(object):

    FILE_ID = "file_id"
    FILE_NAME = "file_name"
    CONFIDENCE = "confidence"
    MATCH_TIME = "match_time"
    OFFSET_SAMPLES = "offset_samples"
    OFFSET_SECS = "offset_seconds"

    def __init__(self, *args, multiprocessing=True):  # , config):
        # super(audalign, self).__init__()

        self.limit = None
        self.file_unique_hash = []
        self.fingerprinted_files = []
        self.multiprocessing = multiprocessing

        if len(args) > 0:
            self.get_fingerprinted_files(args[0])

        # --------------------------------------------------

        # self.config = config

        # initialize db
        # db_cls = get_database(config.get("database_type", None))

        # self.db = db_cls(**config.get("database", {}))
        # self.db.setup()

        # ---------------------------------------------

        # if we should limit seconds fingerprinted,
        # None|-1 means use entire track
        # self.limit = self.config.get("fingerprint_limit", None)
        # if self.limit == -1:  # for JSON compatibility
        #    self.limit = None

    def save_fingerprinted_files(self, filename):
        if filename.split(".")[-1] == "pickle":
            with open(filename, "wb") as f:
                pickle.dump(self.fingerprinted_files, f)
        elif filename.split(".")[-1] == "json":
            with open(filename, "w") as f:
                json.dump(self.fingerprinted_files, f)
        else:
            print("File type must be either pickle or json")

    def get_fingerprinted_files(self, filename):
        try:
            if filename.split(".")[-1] == "pickle":
                with open(filename, "rb") as f:
                    self.fingerprinted_files += pickle.load(f)
            elif filename.split(".")[-1] == "json":
                with open(filename, "r") as f:
                    self.fingerprinted_files += json.load(f)
            else:
                print("File type must be either pickle or json")
        except FileNotFoundError:
            print(f'"{filename}" not found')

    """
        # get songs previously indexed
        self.songs = self.db.get_songs()
        self.file_unique_hash = set()  # to know which ones we've computed before
        for song in self.songs:
            song_hash = song[Database.FIELD_FILE_SHA1]
            self.file_unique_hash.add(song_hash)"""

<<<<<<< HEAD
    def fingerprint_directory(self, path, filt_name=False, nprocesses=None):
        # Try to use the maximum amount of processes if not given.
        """try:
            #nprocesses = nprocesses or multiprocessing.cpu_count()
            nprocesses = 1
        except NotImplementedError:
            nprocesses = 1
        else:
            nprocesses = 1 if nprocesses <= 0 else nprocesses"""

        # pool = multiprocessing.Pool(nprocesses)

=======
    def fingerprint_directory(self, path, filt_name=False, plot=False, nprocesses=None):
        
        #print(f"{pool} : {nprocesses}")
>>>>>>> 95c45f90
        filenames_to_fingerprint = []
        for filename, _ in decoder.find_files(path, ["*"]):

            # don't refingerprint already fingerprinted files
            if decoder.unique_hash(filename) in self.file_unique_hash:
                print("%s already fingerprinted, continuing..." % filename)
                continue

            filenames_to_fingerprint.append(filename)
        
        if len(filenames_to_fingerprint) == 0:
            print("Directory contains 0 files or could not be found")
            return

        _fingerprint_worker_directory = partial(_fingerprint_worker, limit=self.limit, plot=plot)        
        
        if self.multiprocessing == True:
        
            # Try to use the maximum amount of processes if not given.
            try:
                nprocesses = nprocesses or multiprocessing.cpu_count()
            except NotImplementedError:
                nprocesses = 1
            else:
                nprocesses = 1 if nprocesses <= 0 else nprocesses

            with multiprocessing.Pool(nprocesses) as self.pool:

                result = self.pool.map(_fingerprint_worker_directory, filenames_to_fingerprint)


                self.pool.close()
                self.pool.join()

                for processed_file in result:
                    if processed_file[2] != None:
                        self.fingerprinted_files.append(processed_file)

        else: 

            for filename in filenames_to_fingerprint:
                try:
                    file_name, hashes, file_hash = _fingerprint_worker(filename,limit=self.limit,file_name=None, plot=plot)
                    if file_name != None:
                        self.fingerprinted_files.append([file_name, hashes, file_hash])
                except:
                    print("Failed fingerprinting")
                    # Print traceback because we can't reraise it here
                    traceback.print_exc(file=sys.stdout)

<<<<<<< HEAD
=======
        
        

>>>>>>> 95c45f90
    def fingerprint_file(self, file_path, file_name=None, plot=False):
        filename = decoder.path_to_filename(file_path)
        try:
            file_hash = decoder.unique_hash(file_path)
        except FileNotFoundError:
            print(f'"{file_path}" not found')
            return
        file_name = file_name or filename
        # don't refingerprint already fingerprinted files
        if file_hash in self.file_unique_hash:
            print("%s already fingerprinted, continuing..." % file_name)
        else:
            file_name, hashes, file_hash = _fingerprint_worker(
                file_path, self.limit, file_name, plot
            )
            if file_hash != None:
                self.fingerprinted_files += [[file_name, hashes, file_hash]]

    def find_matches(self, samples, Fs=fingerprint.DEFAULT_FS):
        target_mapper = fingerprint.fingerprint(samples, Fs=Fs)
        matches = []

        for audio_file in self.fingerprinted_files:
            already_hashes = audio_file[1]
            for channel in already_hashes:
                for t_hash in target_mapper.keys():
                    if t_hash in already_hashes.keys():
                        for t_offset in target_mapper[t_hash]:
                            for a_offset in already_hashes[t_hash]:
                                diff = a_offset - t_offset
                                matches.append([audio_file[0], diff])
        return matches

    def align_matches(self, matches):
        """
            Finds hash matches that align in time with other matches and finds
            consensus about which hashes are "true" signal from the audio.

            Returns a dictionary with match information.
        """
        # align by diffs
        diff_counter = {}
        largest_match_offset = 0
        largest_match_count = 0
        file_name = -1
        for pair in matches:
            sid, diff = pair
            if diff not in diff_counter:
                diff_counter[diff] = {}
            if sid not in diff_counter[diff]:
                diff_counter[diff][sid] = 0
            diff_counter[diff][sid] += 1

            if diff_counter[diff][sid] > largest_match_count:
                largest_match_offset = diff
                largest_match_count = diff_counter[diff][sid]
                file_name = sid

        # extract idenfication
        file_id = self.get_file_id(file_name)

        # return match info
        nseconds = round(
            float(largest_match_offset)
            / fingerprint.DEFAULT_FS
            * fingerprint.DEFAULT_WINDOW_SIZE
            * fingerprint.DEFAULT_OVERLAP_RATIO,
            5,
        )
        audio_file = {
            Audalign.FILE_ID: file_id,
            Audalign.FILE_NAME: file_name,
            Audalign.CONFIDENCE: largest_match_count,
            Audalign.OFFSET_SAMPLES: int(largest_match_offset),
            Audalign.OFFSET_SECS: nseconds,
            # Database.FIELD_FILE_SHA1 : song.get(Database.FIELD_FILE_SHA1, None).encode("utf8"),
        }
        return audio_file

    def recognize(self, *options, **kwoptions):
        if "recognizer" not in kwoptions.keys():
            r = recognize.FileRecognizer(self)
        elif kwoptions["recognizer"].lower() == "microphonerecognizer":
            r = recognize.MicrophoneRecognizer(self)
            kwoptions.pop("recognizer")
        elif kwoptions["recognizer"].lower() == "filerecognizer":
            r = recognize.FileRecognizer(self)
            kwoptions.pop("recognizer")
        return r.recognize(*options, **kwoptions)

    def get_file_id(self, name):
        for i in self.fingerprinted_files:
            if i[0] == name:
                return i[2]


def _fingerprint_worker(file_path, limit=None, file_name=None, plot=False):
    # Pool.imap sends arguments as tuples so we have to unpack
    # them ourself.
    try:
        file_path, limit = file_path
    except ValueError:
        pass

    file_name, extension = os.path.splitext(os.path.basename(file_path))
    file_name += extension

    try:
        channel, Fs, file_hash = decoder.read(file_path, limit)
    except:
        print(f'File "{file_name}" could not be decoded')
        return None, None, None

    print(
        f"Fingerprinting {file_name}"
    )
    hashes = fingerprint.fingerprint(channel, Fs=Fs, plot=plot)
    print(
        f"Finished fingerprinting {file_name}"
    )

    return file_name, hashes, file_hash


def chunkify(lst, n):
    """
    Splits a list into roughly n equal parts.
    http://stackoverflow.com/questions/2130016/splitting-a-list-of-arbitrary-size-into-only-roughly-n-equal-parts
    """
    return [list(lst)[i::n] for i in range(n)]<|MERGE_RESOLUTION|>--- conflicted
+++ resolved
@@ -80,24 +80,9 @@
             song_hash = song[Database.FIELD_FILE_SHA1]
             self.file_unique_hash.add(song_hash)"""
 
-<<<<<<< HEAD
-    def fingerprint_directory(self, path, filt_name=False, nprocesses=None):
-        # Try to use the maximum amount of processes if not given.
-        """try:
-            #nprocesses = nprocesses or multiprocessing.cpu_count()
-            nprocesses = 1
-        except NotImplementedError:
-            nprocesses = 1
-        else:
-            nprocesses = 1 if nprocesses <= 0 else nprocesses"""
-
-        # pool = multiprocessing.Pool(nprocesses)
-
-=======
     def fingerprint_directory(self, path, filt_name=False, plot=False, nprocesses=None):
-        
-        #print(f"{pool} : {nprocesses}")
->>>>>>> 95c45f90
+
+        # print(f"{pool} : {nprocesses}")
         filenames_to_fingerprint = []
         for filename, _ in decoder.find_files(path, ["*"]):
 
@@ -107,15 +92,17 @@
                 continue
 
             filenames_to_fingerprint.append(filename)
-        
+
         if len(filenames_to_fingerprint) == 0:
             print("Directory contains 0 files or could not be found")
             return
 
-        _fingerprint_worker_directory = partial(_fingerprint_worker, limit=self.limit, plot=plot)        
-        
+        _fingerprint_worker_directory = partial(
+            _fingerprint_worker, limit=self.limit, plot=plot
+        )
+
         if self.multiprocessing == True:
-        
+
             # Try to use the maximum amount of processes if not given.
             try:
                 nprocesses = nprocesses or multiprocessing.cpu_count()
@@ -126,8 +113,9 @@
 
             with multiprocessing.Pool(nprocesses) as self.pool:
 
-                result = self.pool.map(_fingerprint_worker_directory, filenames_to_fingerprint)
-
+                result = self.pool.map(
+                    _fingerprint_worker_directory, filenames_to_fingerprint
+                )
 
                 self.pool.close()
                 self.pool.join()
@@ -136,11 +124,13 @@
                     if processed_file[2] != None:
                         self.fingerprinted_files.append(processed_file)
 
-        else: 
+        else:
 
             for filename in filenames_to_fingerprint:
                 try:
-                    file_name, hashes, file_hash = _fingerprint_worker(filename,limit=self.limit,file_name=None, plot=plot)
+                    file_name, hashes, file_hash = _fingerprint_worker(
+                        filename, limit=self.limit, file_name=None, plot=plot
+                    )
                     if file_name != None:
                         self.fingerprinted_files.append([file_name, hashes, file_hash])
                 except:
@@ -148,12 +138,6 @@
                     # Print traceback because we can't reraise it here
                     traceback.print_exc(file=sys.stdout)
 
-<<<<<<< HEAD
-=======
-        
-        
-
->>>>>>> 95c45f90
     def fingerprint_file(self, file_path, file_name=None, plot=False):
         filename = decoder.path_to_filename(file_path)
         try:
@@ -267,13 +251,9 @@
         print(f'File "{file_name}" could not be decoded')
         return None, None, None
 
-    print(
-        f"Fingerprinting {file_name}"
-    )
+    print(f"Fingerprinting {file_name}")
     hashes = fingerprint.fingerprint(channel, Fs=Fs, plot=plot)
-    print(
-        f"Finished fingerprinting {file_name}"
-    )
+    print(f"Finished fingerprinting {file_name}")
 
     return file_name, hashes, file_hash
 
